--- conflicted
+++ resolved
@@ -3,13 +3,9 @@
 import os
 import time
 
-<<<<<<< HEAD
 # Additional tests to be added:
 # * Check what happens when file renamed -> no recrawling should happen
 # * Check if file descriptor is "closed" when file disappears
-=======
-
->>>>>>> df2832ca
 class Test(TestCase):
     def test_fetched_lines(self):
         # Checks if all lines are read from the log file
